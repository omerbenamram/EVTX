--- conflicted
+++ resolved
@@ -6,13 +6,8 @@
 #[cfg(feature = "multithreading")]
 use rayon::prelude::*;
 
-<<<<<<< HEAD
 use failure::{Error, format_err};
-use log::debug;
-=======
-use failure::Error;
 use log::{debug, warn};
->>>>>>> 3f54463f
 
 use std::fs::File;
 use std::io::{self, Cursor, Read, Seek, SeekFrom};
